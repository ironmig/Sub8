--- conflicted
+++ resolved
@@ -79,8 +79,4 @@
 };
 }
 
-<<<<<<< HEAD
-#endif /* alarm_helpers.h */
-=======
-#endif /* ALARM_HELPERS_H_ */
->>>>>>> 3a2926e0
+#endif /* ALARM_HELPERS_H_ */