cmake_minimum_required(VERSION 2.8.3)
set(PROJECT_NAME sub8_trajectory_generator)
set(CMAKE_CXX_FLAGS "-std=c++11 ${CMAKE_CXX_FLAGS}")
project(${PROJECT_NAME})

find_package(catkin REQUIRED COMPONENTS roscpp geometry_msgs sub8_msgs cmake_modules)
find_package(OMPL REQUIRED)
find_package(Boost REQUIRED)
find_package(Eigen REQUIRED)
find_package(sub8_alarm REQUIRED)

set(catkin_LIBRARIES
	${catkin_LIBRARIES}
)

set(SRCS 
	src/sub8_state_space.cc
	src/space_information_generator.cc
	src/sub8_state_validity_checker.cc
	src/tgen_manager.cc
	src/sub_dynamics.cc
)

catkin_package(
<<<<<<< HEAD
   	CATKIN_DEPENDS roscpp 
   	DEPENDS system_lib sub8_msgs sub8_alarm
=======
   	CATKIN_DEPENDS roscpp sub8_msgs
   	DEPENDS system_lib sub8_msgs
>>>>>>> 9afb7c35
)

include_directories(
  	include/${PROJECT_NAME}
 	${catkin_INCLUDE_DIRS}
  	${OMPL_INCLUDE_DIRS}
  	${Boost_INCLUDE_DIRS}
  	${Eigen_INCLUDE_DIRS}
  	${sub8_alarm_INCLUDE_DIRS}
)


<<<<<<< HEAD
add_executable(${PROJECT_NAME} 
	src/trajectory_generator.cc 
	${SRCS}
)

target_link_libraries(${PROJECT_NAME} 
	${catkin_LIBRARIES}
	${OMPL_LIBRARIES}
	${Eigen_LIBRARIES}
	${sub8_alarm_LIBRARIES}
)

if(CATKIN_ENABLE_TESTING)
	catkin_add_gtest(${PROJECT_NAME}_unit_tests 
		test/sub8_state_validity_checker_test.cc
		test/sub_dynamics_test.cc
		test/test_driver.cc
		${SRCS}
	)

	target_link_libraries(${PROJECT_NAME}_unit_tests
		${catkin_LIBRARIES}
		${OMPL_LIBRARIES}
		${Eigen_LIBRARIES}
		${sub8_alarm_LIBRARIES}
	)
  	
  	# The test driver with your main function
  	# must be listed last (before the source files)
  	add_rostest_gtest(${PROJECT_NAME}_integration_tests 
  		test/tgen_integration.test
		test/tgen_manager_test.cc
		test/tgen_thruster_info_test.cc
		test/sub8_state_space_test.cc
		test/space_information_test.cc
		test/integration_test_driver.cc		
		${SRCS}
  	)

  	target_link_libraries(${PROJECT_NAME}_integration_tests
  		${catkin_LIBRARIES}
  		${OMPL_LIBRARIES}
		${Eigen_LIBRARIES}
		${sub8_alarm_LIBRARIES}
  	)
endif()
=======
add_executable(
	${PROJECT_NAME}
	src/trajectory_generator.cc
	src/sub8_state_space.cc
	src/sub8_space_information.cc
	src/sub8_state_validity_checker.cc
	src/sub8_tgen_manager.cc
)


target_link_libraries(
    ${PROJECT_NAME}
    ${catkin_LIBRARIES}
    ${OMPL_LIBRARIES}
)

add_dependencies(${PROJECT_NAME}
    sub8_msgs_generate_messages_cpp
    ${catkin_EXPORTED_TARGETS}
)

catkin_add_gtest(${PROJECT_NAME}_unit_tests
	test/sub8_state_space_test.cc
	test/sub8_state_validity_checker_test.cc
	test/sub8_space_information_test.cc
	test/sub8_tgen_manager_test.cc
	test/test_driver.cc
	src/sub8_state_space.cc
	src/sub8_space_information.cc
	src/sub8_state_validity_checker.cc
	src/sub8_tgen_manager.cc
)


target_link_libraries(
	${PROJECT_NAME}_unit_tests
	${catkin_LIBRARIES}
	${OMPL_LIBRARIES}
)
>>>>>>> 9afb7c35
<|MERGE_RESOLUTION|>--- conflicted
+++ resolved
@@ -22,13 +22,8 @@
 )
 
 catkin_package(
-<<<<<<< HEAD
-   	CATKIN_DEPENDS roscpp 
-   	DEPENDS system_lib sub8_msgs sub8_alarm
-=======
    	CATKIN_DEPENDS roscpp sub8_msgs
    	DEPENDS system_lib sub8_msgs
->>>>>>> 9afb7c35
 )
 
 include_directories(
@@ -41,54 +36,6 @@
 )
 
 
-<<<<<<< HEAD
-add_executable(${PROJECT_NAME} 
-	src/trajectory_generator.cc 
-	${SRCS}
-)
-
-target_link_libraries(${PROJECT_NAME} 
-	${catkin_LIBRARIES}
-	${OMPL_LIBRARIES}
-	${Eigen_LIBRARIES}
-	${sub8_alarm_LIBRARIES}
-)
-
-if(CATKIN_ENABLE_TESTING)
-	catkin_add_gtest(${PROJECT_NAME}_unit_tests 
-		test/sub8_state_validity_checker_test.cc
-		test/sub_dynamics_test.cc
-		test/test_driver.cc
-		${SRCS}
-	)
-
-	target_link_libraries(${PROJECT_NAME}_unit_tests
-		${catkin_LIBRARIES}
-		${OMPL_LIBRARIES}
-		${Eigen_LIBRARIES}
-		${sub8_alarm_LIBRARIES}
-	)
-  	
-  	# The test driver with your main function
-  	# must be listed last (before the source files)
-  	add_rostest_gtest(${PROJECT_NAME}_integration_tests 
-  		test/tgen_integration.test
-		test/tgen_manager_test.cc
-		test/tgen_thruster_info_test.cc
-		test/sub8_state_space_test.cc
-		test/space_information_test.cc
-		test/integration_test_driver.cc		
-		${SRCS}
-  	)
-
-  	target_link_libraries(${PROJECT_NAME}_integration_tests
-  		${catkin_LIBRARIES}
-  		${OMPL_LIBRARIES}
-		${Eigen_LIBRARIES}
-		${sub8_alarm_LIBRARIES}
-  	)
-endif()
-=======
 add_executable(
 	${PROJECT_NAME}
 	src/trajectory_generator.cc
@@ -127,5 +74,4 @@
 	${PROJECT_NAME}_unit_tests
 	${catkin_LIBRARIES}
 	${OMPL_LIBRARIES}
-)
->>>>>>> 9afb7c35
+)